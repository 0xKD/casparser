# Changelog

<<<<<<< HEAD
## 0.4.0 - 2020-12-25

- Support for classifying  transactions
=======
## 0.3.8 - 2020-12-29

- Support for parsing folios without PAN/KYC details
>>>>>>> bbea6b75

## 0.3.7 - 2020-12-24

- Support for parsing dividend transactions

## 0.3.6 - 2020-12-21

- Support for parsing folios without advisor

## 0.3.5 - 2020-11-13

- Support for parsing scheme's latest nav
- Replaced `texttable` with `tabulate` for more cli output formats
- Added more test cases

## 0.3.4 - 2020-11-08

- Support for parsing scheme valuation
- Parser code refactor (transparent to user)

## 0.3.3 - 2020-10-31

- Added `balance` to Transaction
- Added test cases with travis-ci and codecov support
- minor bug fixes while parsing kfintech cas files

## 0.3.2 - 2020-10-29

- minor bug fixes

## 0.3.1 - 2020-10-26

- re-release 0.3.0 : Minor bug fix 

## 0.3.0 - 2020-10-25

- **Breaking Change**: `folios` is a list instead of dict, so that the order is 
 preserved during format conversion to other data types like json.  
- Added a second parser based on [PyMuPDF](https://github.com/pymupdf/PyMuPDF) / 
[MuPDF](https://mupdf.com/) - ~15-20x faster compared to pure-python pdfminer.
- Added AMC detection (accessible via `amc` property of folio)
- CLI summary now includes the number of transactions processed.

## 0.2.1 - 2020-10-23

- `read_cas_pdf` now supports more input types
- better cli summary output
- fixed investor info parsing where mobile numbers don't have country code
- updated dependencies

## 0.2.0 - 2020-10-15

- removed support for python versions <3.8
- Better investor info parser

## 0.1.2 - 2020-10-14

- Support for parsing investor info 

## 0.1.1 - 2020-10-14

- Support for parsing folios without PAN

## 0.1.0 - 2020-10-11

- Initial release<|MERGE_RESOLUTION|>--- conflicted
+++ resolved
@@ -1,14 +1,12 @@
 # Changelog
 
-<<<<<<< HEAD
 ## 0.4.0 - 2020-12-25
 
 - Support for classifying  transactions
-=======
+
 ## 0.3.8 - 2020-12-29
 
 - Support for parsing folios without PAN/KYC details
->>>>>>> bbea6b75
 
 ## 0.3.7 - 2020-12-24
 
